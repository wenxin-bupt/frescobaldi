--- conflicted
+++ resolved
@@ -72,15 +72,11 @@
     fname = match.group(1)
     lat1 = fname.encode('latin1')
     try:
-<<<<<<< HEAD
-        fname = fname.encode('latin1').decode(sys.getfilesystemencoding())
-=======
         lat1 = percent_decode(lat1)
     except ValueError:
         pass
     try:
         fname = lat1.decode(sys.getfilesystemencoding())
->>>>>>> 8dc0c5d2
     except UnicodeError:
         pass
     return fname
