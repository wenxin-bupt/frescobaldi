# This file is part of the Frescobaldi project, http://www.frescobaldi.org/
#
# Copyright (c) 2008 - 2014 by Wilbert Berendsen
#
# This program is free software; you can redistribute it and/or
# modify it under the terms of the GNU General Public License
# as published by the Free Software Foundation; either version 2
# of the License, or (at your option) any later version.
#
# This program is distributed in the hope that it will be useful,
# but WITHOUT ANY WARRANTY; without even the implied warranty of
# MERCHANTABILITY or FITNESS FOR A PARTICULAR PURPOSE.  See the
# GNU General Public License for more details.
#
# You should have received a copy of the GNU General Public License
# along with this program; if not, write to the Free Software
# Foundation, Inc., 51 Franklin St, Fifth Floor, Boston, MA  02110-1301  USA
# See http://www.gnu.org/licenses/ for more information.

"""
The Documents menu.
"""

from __future__ import unicode_literals

from PyQt4.QtGui import QAction, QActionGroup, QIcon, QMenu

import app
import icons
import plugin
import engrave
<<<<<<< HEAD
import jobmanager
import jobattributes
=======
import documenticon
>>>>>>> 5575e1b6


class DocumentMenu(QMenu):
    def __init__(self, mainwindow):
        super(DocumentMenu, self).__init__(mainwindow)
        self.aboutToShow.connect(self.populate)
        app.translateUI(self)
    
    def translateUI(self):
        self.setTitle(_('menu title', '&Documents'))
    
    def populate(self):
        self.clear()
        mainwindow = self.parentWidget()
        for a in DocumentActionGroup.instance(mainwindow).actions():
            self.addAction(a)
            

class DocumentActionGroup(QActionGroup, plugin.MainWindowPlugin):
    """Maintains a list of actions to set the current document.
    
    The actions are added to the View->Documents menu in the order
    of the tabbar. The actions also get accelerators that are kept
    during the lifetime of a document.
    
    """
    def __init__(self, mainwindow):
        super(DocumentActionGroup, self).__init__(mainwindow)
        self._acts = {}
        self._accels = {}
        self.setExclusive(True)
        for d in app.documents:
            self.addDocument(d)
        app.documentCreated.connect(self.addDocument)
        app.documentClosed.connect(self.removeDocument)
        app.documentUrlChanged.connect(self.setDocumentStatus)
        app.documentModificationChanged.connect(self.setDocumentStatus)
        app.jobStarted.connect(self.setDocumentStatus)
        app.jobFinished.connect(self.setDocumentStatus)
        mainwindow.currentDocumentChanged.connect(self.setCurrentDocument)
        engrave.engraver(mainwindow).stickyChanged.connect(self.setDocumentStatus)
        self.triggered.connect(self.slotTriggered)
    
    def actions(self):
        return [self._acts[doc] for doc in self.mainwindow().documents()]

    def addDocument(self, doc):
        a = QAction(self)
        a.setCheckable(True)
        if doc is self.mainwindow().currentDocument():
            a.setChecked(True)
        self._acts[doc] = a
        self.setDocumentStatus(doc)
        
    def removeDocument(self, doc):
        self._acts[doc].deleteLater()
        del self._acts[doc]
        del self._accels[doc]
        
    def setCurrentDocument(self, doc):
        self._acts[doc].setChecked(True)

    def setDocumentStatus(self, doc):
        # create accels
        accels = [self._accels[d] for d in self._accels if d is not doc]
        name = doc.documentName().replace('&', '&&')
        for index, char in enumerate(name):
            if char.isalnum() and char.lower() not in accels:
                name = name[:index] + '&' + name[index:]
                self._accels[doc] = char.lower()
                break
        else:
            self._accels[doc] = ''
        # add [sticky] mark if necessary
        if doc == engrave.engraver(self.mainwindow()).stickyDocument():
            # L10N: 'always engraved': the document is marked as 'Always Engrave' in the LilyPond menu
            name += " " + _("[always engraved]")
        self._acts[doc].setText(name)
<<<<<<< HEAD
        # set the icon
        job = jobmanager.job(doc)
        if job and job.is_running() and not jobattributes.get(job).hidden:
            icon = icons.get('lilypond-run')
        elif doc.isModified():
            icon = icons.get('document-save')
        else:
=======
        icon = documenticon.icon(doc, self.mainwindow())
        if icon.name() == "text-plain":
>>>>>>> 5575e1b6
            icon = QIcon()
        self._acts[doc].setIcon(icon)
    
    def slotTriggered(self, action):
        for doc, act in self._acts.items():
            if act == action:
                self.mainwindow().setCurrentDocument(doc)
                break

<|MERGE_RESOLUTION|>--- conflicted
+++ resolved
@@ -29,12 +29,7 @@
 import icons
 import plugin
 import engrave
-<<<<<<< HEAD
-import jobmanager
-import jobattributes
-=======
 import documenticon
->>>>>>> 5575e1b6
 
 
 class DocumentMenu(QMenu):
@@ -113,18 +108,8 @@
             # L10N: 'always engraved': the document is marked as 'Always Engrave' in the LilyPond menu
             name += " " + _("[always engraved]")
         self._acts[doc].setText(name)
-<<<<<<< HEAD
-        # set the icon
-        job = jobmanager.job(doc)
-        if job and job.is_running() and not jobattributes.get(job).hidden:
-            icon = icons.get('lilypond-run')
-        elif doc.isModified():
-            icon = icons.get('document-save')
-        else:
-=======
         icon = documenticon.icon(doc, self.mainwindow())
         if icon.name() == "text-plain":
->>>>>>> 5575e1b6
             icon = QIcon()
         self._acts[doc].setIcon(icon)
     
